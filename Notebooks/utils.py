--- conflicted
+++ resolved
@@ -26,14 +26,14 @@
     img_copy = np.round(img_copy * 255.0).astype(np.uint8)
     _, thresh = cv2.threshold(img_copy, 127, 255, 0)
     contours, _ = cv2.findContours(thresh, mode, cv2.CHAIN_APPROX_NONE)
-    
+
     if not draw:
         return contours
     else:
         img_processed = np.zeros_like(img)
         cv2.drawContours(img_processed, contours, -1, (255, 255, 255), 1)
         img_processed = img_processed / 255.0  # Convert back from [0, 255] to [0, 1]
-    
+
     return contours, img_processed
 
 
@@ -53,7 +53,7 @@
             hd = max(directed_hausdorff(r1_binary, r2_binary)[0], directed_hausdorff(r2_binary, r1_binary)[0])
 
         hd_list.append(hd)
-        
+
     return np.mean(hd_list)
 
 
@@ -64,7 +64,7 @@
         r2 = r2.detach().cpu().numpy()
         r1_label, r2_label = np.argmax(r1, axis=0), np.argmax(r2, axis=0)
         accuracies.append(accuracy_score(r1_label.flatten(), r2_label.flatten()))
-        
+
     return np.mean(accuracies)
 
 
@@ -73,109 +73,20 @@
     for r1, r2 in zip(y_true, y_pred):
         r1 = r1.detach().cpu().numpy()
         r2 = r2.detach().cpu().numpy()
-        
+
         if r1.shape[0] > 1:
             r1_label, r2_label = np.argmax(r1, axis=0), np.argmax(r2, axis=0)
         else:
             r1_label = np.zeros((2, r1.shape[1], r1.shape[2]))
-            r2_label = np.zeros_like(r1_label) 
+            r2_label = np.zeros_like(r1_label)
             r1_label[0, r1.squeeze() < 0.5] = 1
             r1_label[1, r1_label[0] == 0] = 1
             r2_label[0, r2.squeeze() < 0.5] = 1
             r2_label[1, r2_label[0] == 0] = 1
         accuracies.append(f1_score(r1_label.flatten(), r2_label.flatten(), average='weighted'))
-        
+
     return np.mean(accuracies)
-    
-<<<<<<< HEAD
-=======
-    return output
-
-
-def watershed_shape(g, ft_size=4, thresh=0.1):
-    """
-    Post-processing prediction matrix - watershed individual concave masks
-    
-    Parameters
-    ----------
-    g : np.ndarray
-        predicted mask, shape=(h, w)
-    ft_size : int
-        FIlter size for watershed markers detection
-    thresh : float
-        threshold value for "Concave" mask determination
-        let g_concave = convex(g) \ g, thresh = Area(g_concave) / Area(g)
-        
-    Returns
-    -------
-    g_output : np.ndarray
-        Output watershed segmented results of each independent predicted mask
-    """
-    def _g_watershed(indep_mask, ft_size):
-        # distance = distance_transform_edt(indep_mask)
-        distance = ndi.distance_transform_cdt(indep_mask)
-        try:
-            local_maxi = peak_local_max(distance, indices=False, footprint=np.ones((ft_size, ft_size)),
-                                        labels=indep_mask)
-            markers = ndi.label(local_maxi)[0]
-            labels = watershed(-distance, markers, mask=indep_mask, watershed_line=True)
-            labels_binary = (labels > 0).astype(np.float)
-        except IndexError:
-            labels_binary = np.zeros_like(indep_mask)
-        
-        return labels_binary
-    
-    # Generate n 2D arrays, separating individual masks from each other
-    contours = get_contour(g)
-    g_output = np.zeros((g.shape[0], g.shape[1]))
-    for i in range(len(contours)):
-        g_indep_mask = np.zeros_like(g_output)
-        contour = contours[i].squeeze(axis=1).astype(np.int32)
-        cv2.fillPoly(g_indep_mask, pts=[contour], color=(255, 255, 255))
-        g_indep_mask /= 255.0
-        g_convex = convex_hull_image(g_indep_mask)
-        g_concave_comp = g_convex - g_indep_mask
-        
-        if (g_concave_comp == 1.0).sum() / (g_indep_mask == 1.0).sum() >= thresh:
-            g_ws = _g_watershed(g_indep_mask, ft_size)
-            g_output[g_ws == 1] = 1
-        else:
-            g_output[g_indep_mask == 1] = 1
-    
-    return g_output
-
-
-def watershed_seed(orig_img, mask, seg_region=None, min_perim=2, sigma=-1, return_binary=True):
-    if isinstance(orig_img, torch.Tensor):
-        img = orig_img.detach().cpu().squeeze().numpy()
-    else:
-        img = orig_img.squeeze()
-    assert img.ndim == 2, 'Invalid dimension of input image'
-
-    if sigma > 0:  # Perform gaussian blur on input image
-        img = gaussian_filter(img, sigma=sigma)
-
-    # Find centroids of each individual first-round watershed mask
-    mask_labels = ndi.label(mask)[0]
-    unique_mask_labels = pd.Series(np.unique(mask_labels)[1:])
-    mask_coords_raw = unique_mask_labels.apply(lambda label: np.vectorize(lambda mask: mask == label)(mask_labels))
-
-    # debug: filter out tiny contours (noises)
-    mask_coords = mask_coords_raw[mask_coords_raw.apply(lambda x: (x == True).sum() >= min_perim)]
-
-    raw_seeds = mask_coords.apply(lambda x: np.array(np.where(x == True)).mean(1).astype(np.int16))
-    seeds = np.stack(raw_seeds.to_numpy())
-    marker_bools = np.zeros_like(img)
-    marker_bools[tuple(seeds.T)] = 1
-    markers = ndi.label(marker_bools)[0]
-
-    # second-round watershed based on the centroids of the first-round watershed
-    labels = watershed(img, markers=markers, mask=seg_region, watershed_line=True)
-    labels_binary = labels > 0
-
-    return labels_binary if return_binary else labels
-        
->>>>>>> efe75020
+
 
 def plot_img_3d_distribution(img, figsize=(8, 6)):
     """
@@ -187,14 +98,14 @@
         img = img.squeeze()
     else:
         img = img.mean(-1)
-    
+
     img_vals = np.zeros((height * width, 3))
     img_vals[:, 0] = np.repeat(np.arange(height), width)
     img_vals[:, 1] = np.tile(np.arange(width), height)
     img_vals[:, 2] = img.flatten()
-    
+
     df = pd.DataFrame(img_vals, columns=['X', 'Y', 'Z'])
-    
+
     # plot
     fig = plt.figure(figsize=figsize)
     ax = fig.gca(projection='3d')
@@ -209,10 +120,10 @@
     # reference: https://docs.opencv.org/master/d5/daf/tutorial_py_histogram_equalization.html
     img = img.transpose((1, 2, 0))  # change image order to [H, W, C]
     hist, bins = np.histogram(img.flatten(), 256, [0, 1])
-    
+
     cdf = hist.cumsum()
     cdf_normalized = cdf * float(hist.max()) / cdf.max()
-    
+
     plt.figure(figsize=figsize)
     plt.plot(cdf_normalized, color='b')
     plt.hist(img.flatten(), 256, [0, 1])
@@ -231,14 +142,14 @@
     """
     Intersection over Union (IoU) / Jaccard loss:
     Jaccard(A, B) = |A ∩ B| / |A ∪ B|
-    
+
     reference: https://github.com/LIVIAETS/surface-loss/blob/master/losses.py
     """
-    
+
     def __init__(self, smooth=1e-6):
         super(IoULoss, self).__init__()
         self.smooth = smooth
-        
+
     def forward(self, y_true, y_pred):
         """
         Parameters
@@ -251,9 +162,9 @@
         intersection = torch.einsum('bchw,bchw->bc', y_true, y_pred)
         total = torch.einsum('bchw->bc', y_true) + torch.einsum('bchw->bc', y_pred)
         union = total - intersection
-        
+
         iou = ((intersection + self.smooth) / (union + self.smooth)).mean()
-        
+
         return 1 - iou
 
 
@@ -261,14 +172,14 @@
     """
     Soft Dice Loss:
     Dice(A, B) = (2 * |A ∩ B|) / (|A| + |B|)
-    
+
     reference: https://github.com/LIVIAETS/surface-loss/blob/master/losses.py
     """
     # todo: Generalize to multi-class segmentation
     def __init__(self, smooth=1e-6):
         super(SoftDiceLoss, self).__init__()
         self.smooth = smooth
-        
+
     def forward(self, y_true, y_pred):
         """
         Parameters
@@ -280,16 +191,16 @@
         """
         intersection = torch.einsum('bchw,bchw->bc', y_true, y_pred)
         total = torch.einsum('bchw->bc', y_true) + torch.einsum('bchw->bc', y_pred)
-        
+
         dice = ((2.0 * intersection + self.smooth) / (total + self.smooth)).mean()
-        
+
         return 1 - dice
-    
-    
+
+
 class SurfaceLoss(nn.Module):
     """
     Combination of Region based loss & Contour (boundary)-based loss
-    
+
     reference: https://github.com/LIVIAETS/surface-loss/blob/master/losses.py
     """
     # todo: Generalize to multi-class segmentation
@@ -306,7 +217,7 @@
         self.alpha = alpha
         self.use_dice = dice
         self.region_loss = SoftDiceLoss() if dice else IoULoss()
-        
+
     def forward(self, y_true, y_pred, theta_true):
         """
         Parameters
@@ -321,17 +232,17 @@
         boundary_dist = torch.einsum('bchw,bchw->bchw', y_pred, theta_true)
         boundary_loss = boundary_dist.mean()
         region_loss = self.region_loss(y_true, y_pred)
-        
+
         return self.alpha * region_loss + (1 - self.alpha) * boundary_loss
 
-    
+
 class ShapeBCELoss(nn.Module):
     """
     Shape-aware BCE loss based on distance / shape-based loss functions
     """
     def __init__(self):
         super(ShapeBCELoss, self).__init__()
-        
+
     def forward(self, y_true, y_pred, weight):
         """
         Parameters
